require "./spec_helper"
require "../src/adapter/sqlite"

<<<<<<< HEAD
class Comment < Granite::ORM::Base
=======
class CommentThread < Granite::ORM
  adapter sqlite
  table_name comment_threads

  has_many :comments

  field name : String
end

class Comment < Granite::ORM
>>>>>>> 9076c413
  adapter sqlite
  table_name comments

  belongs_to :comment_thread

  field name : String
  field body : String
end

class Reaction < Granite::ORM::Base
  adapter sqlite
  table_name reactions
  primary custom_id : Int64
  field emote : String
end

CommentThread.exec("DROP TABLE IF EXISTS comment_threads;")
CommentThread.exec("CREATE TABLE comment_threads (
  id INTEGER NOT NULL PRIMARY KEY,
  name VARCHAR
);
")

Comment.exec("DROP TABLE IF EXISTS comments;")
Comment.exec("CREATE TABLE comments (
  id INTEGER NOT NULL PRIMARY KEY,
  name VARCHAR,
  body VARCHAR,
  comment_thread_id INTEGER
);
")

Reaction.exec("DROP TABLE IF EXISTS reactions;")
Reaction.exec("CREATE TABLE reactions (
  custom_id INTEGER NOT NULL PRIMARY KEY,
  emote VARCHAR
);
")

describe Granite::Adapter::Sqlite do
  Spec.before_each do
    CommentThread.clear
    Comment.clear
  end

  describe "#all" do
    it "finds all the comments" do
      comment = Comment.new
      comment.name = "Test Comment"
      comment.save
      comment = Comment.new
      comment.name = "Test Comment 2"
      comment.save
      comments = Comment.all
      comments.size.should eq 2
    end
  end

  describe "#find" do
    it "finds the comment by id" do
      comment = Comment.new
      comment.name = "Test Comment"
      comment.save
      comment = Comment.find comment.id
      comment.should_not be_nil
    end
  end

  describe "#find_by" do
    it "finds the comment by field" do
      comment = Comment.new
      comment.name = "Test Comment"
      comment.save
      name = comment.name
      comment = Comment.find_by("name", name)
      comment.should_not be_nil
    end

    it "finds the comment by field using a symbol" do
      comment = Comment.new
      comment.name = "Test Comment"
      comment.save
      name = comment.name
      comment = Comment.find_by(:name, name)
      comment.should_not be_nil
    end
  end

  describe "#belongs_to" do
    it "provides a method to retrieve parent" do
      comment_thread = CommentThread.new
      comment_thread.name = "Test Thread"
      comment_thread.save

      comment = Comment.new
      comment.name = "Test Comment"
      comment.comment_thread_id = comment_thread.id
      comment.save

      comment.comment_thread.name.should eq "Test Thread"
    end

    it "provides a method to set parent" do
      comment_thread = CommentThread.new
      comment_thread.name = "Test Thread"
      comment_thread.save

      comment = Comment.new
      comment.name = "Test Comment"
      comment.comment_thread = comment_thread
      comment.save

      comment.comment_thread_id.should eq comment_thread.id
    end
  end

  describe "#has_many" do
    it "provides a method to retrieve children" do
      comment_thread = CommentThread.new
      comment_thread.name = "Test Thread"
      comment_thread.save

      comment = Comment.new
      comment.name = "Test Comment 1"
      comment.comment_thread_id = comment_thread.id
      comment.save
      comment = Comment.new
      comment.name = "Test Comment 2"
      comment.comment_thread_id = comment_thread.id
      comment.save
      comment = Comment.new
      comment.name = "Test Comment 3"
      comment.save

      comment_thread.comments.size.should eq 2
    end
  end

  describe "#save" do
    it "creates a new comment" do
      comment = Comment.new
      comment.name = "Test Comment"
      comment.body = "Test Comment"
      comment.save
      comment.id.should eq 1
    end

    it "updates an existing comment" do
      comment = Comment.new
      comment.name = "Test Comment"
      comment.save
      comment.name = "Test Comment 2"
      comment.save
      comments = Comment.all
      comments.size.should eq 1
      comment = Comment.find comments[0].id
      if comment
        comment.name.should eq "Test Comment 2"
      else
        raise "Comment should exist"
      end
    end
  end

  describe "#destroy" do
    it "destroys a comment" do
      comment = Comment.new
      comment.name = "Test Comment"
      comment.save
      id = comment.id
      comment.destroy
      comment = Comment.find id
      comment.should be_nil
    end
  end

  describe "Reaction model with custom primary key" do
    Spec.before_each do
      Reaction.clear
    end

    describe "#find" do
      it "finds the reaction by custom_id" do
        reaction = Reaction.new
        reaction.emote = ":test:"
        reaction.save
        pk = reaction.custom_id
        reaction = Reaction.find pk
        reaction.should_not be_nil
      end
    end

    describe "#save" do
      it "updates an existing reaction" do
        reaction = Reaction.new
        reaction.emote = ":test:"
        reaction.save
        reaction.emote = ":test2:"
        reaction.save
        reaction = Reaction.find 1
        if reaction
          reaction.emote.should eq ":test2:"
        end
      end
    end

    describe "#destroy" do
      it "destroys a reaction" do
        reaction = Reaction.new
        reaction.emote = ":test:"
        reaction.save
        pk = reaction.custom_id
        reaction.destroy
        reaction = Reaction.find pk
        reaction.should be_nil
      end
    end
  end
end<|MERGE_RESOLUTION|>--- conflicted
+++ resolved
@@ -1,10 +1,7 @@
 require "./spec_helper"
 require "../src/adapter/sqlite"
 
-<<<<<<< HEAD
-class Comment < Granite::ORM::Base
-=======
-class CommentThread < Granite::ORM
+class CommentThread < Granite::ORM::Base
   adapter sqlite
   table_name comment_threads
 
@@ -13,8 +10,7 @@
   field name : String
 end
 
-class Comment < Granite::ORM
->>>>>>> 9076c413
+class Comment < Granite::ORM::Base
   adapter sqlite
   table_name comments
 
